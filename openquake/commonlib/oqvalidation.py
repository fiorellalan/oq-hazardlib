--- conflicted
+++ resolved
@@ -166,13 +166,8 @@
             sites=bool(self.sites),
             sites_csv=self.inputs.get('sites', 0),
             hazard_curves_csv=self.inputs.get('hazard_curves', 0),
-<<<<<<< HEAD
             gmfs_csv=self.inputs.get('gmvs', 0),
-            region=getattr(self, 'region', 0),
-=======
-            gmvs_csv=self.inputs.get('gmvs', 0),
             region=bool(self.region),
->>>>>>> 9b3b4009
             exposure=self.inputs.get('exposure', 0))
         # NB: below we check that all the flags
         # are mutually exclusive
