--- conflicted
+++ resolved
@@ -1,8 +1,7 @@
-<<<<<<< HEAD
   [Nick Ackerley]
   * Implemented GMPE of Sharma et al. (2009) for active shallow crust of
     Indian Himalayas.
-=======
+
   [Graeme Weatherill]
   * Implements Drouet (2015) GMPE for Brazil
   * Revises Montalva et al. (2015) GMPE (on author's advice)
@@ -19,7 +18,6 @@
 
 
 python-oq-hazardlib (0.17.0-0~precise01) precise; urgency=low
->>>>>>> 2de8f85b
 
   [Michele Simionato]
   * Avoided doing the rupture filtering twice
