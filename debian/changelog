  [Graeme Weatherill]
  * Adds version of NSHMP Western US (NGA West) GMPEs to calculated the
   weighted mean of the epistemic uncertainty adjustment factor
  
  [Nick Ackerley]
<<<<<<< HEAD
  * Implemented Nath (2012) for anomalous interface subduction in the
    intraplate margin of the Shillong plateau in India.
=======
  * Implemented Gupta (2010) for Indo-Burmese intraslab subduction.
>>>>>>> a595ab28
  * Implemented GMPE of Sharma et al. (2009) for active shallow crust of
    Indian Himalayas.
  * Give more feedback in error messages on validation.

  [Michele Simionato]
  * Added a .weight property to sources, as well as a .num_ruptures attribute
  * The GMPETable now understands paths relative to a directory GMPE_DIR

  [Graeme Weatherill]
  * Implements Drouet (2015) GMPE for Brazil
  * Revises Montalva et al. (2015) GMPE (on author's advice)

  [Silvia Canessa]
  * Adds Dowrick and Rhoades 2005 GMPE

  [Michele Simionato]
  * Fixed the equality check for SiteCollections: now all of the parameters
    are compared, not only lons and lats.

  [Yen-Shin Chen]
  * Modified the hypocentre_patch_index method to obtain the best solution


python-oq-hazardlib (0.17.0-0~precise01) precise; urgency=low

  [Michele Simionato]
  * Avoided doing the rupture filtering twice
  * Optimized the case of multiple GSIMs by instantiating the
    ruptures/sites/distances contexts only once

 -- Matteo Nastasi (GEM Foundation) <nastasi@openquake.org>  Mon, 14 Dec 2015 09:46:06 +0100

python-oq-hazardlib (0.16.0-0~precise01) precise; urgency=low

  [Graeme Weatherill]
  * Adds methods for modifying the geometry configurations of the fault sources
  * Adds Allen, Wald and Worden (2012) Intensity Prediction Equation

  [Michele Simionato]
  * Refactored atkinson_boore_2003 classes to avoid unneeded instantiation

  [Matteo Nastasi]
  * Imposed version for python-h5py dependency, Ubuntu 12.04 will use
    backported version from GEM repository

  [Graeme Weatherill]
  * Adds Montalva et al. (2015) GMPE

  [Robin Gee]
  * Adds Tusa and Langer (2015) GMPE

 -- Matteo Nastasi (GEM Foundation) <nastasi@openquake.org>  Tue, 17 Nov 2015 10:31:52 +0100

python-oq-hazardlib (0.15.0-0~precise01) precise; urgency=low

  [Yen-Shin Chen]
  * Surface: fix bug for dipping fault in get_fault_patch_vertices method

  [Graeme Weatherill]
  * Adds support for GMPEs to be implemented in the form of HDF5 binary tables
  * Adds '__repr__' method to scalerel and MFD base classes

  [Michele Simionato]
  * Now hazardlib unofficially supports Python 3
  * Added support for python setup.py test

  [Graeme Weatherill]
  * Adds the 'upper' and 'lower' epistemic uncertainty corrections for the
    NGA West 2 GMPEs used in the 2014 US National Seismic Hazard Map
  
  [Michele Simionato]
  * Fixed the filtering of site IDs
  * hazardlib now requires h5py

  [Graeme Weatherill]
  * Adds Atkinson & Macias (2009) Subduction Interface GMPE

  [Yen-Shin Chen]
  * Rupture: fix bug in get_dppvalue

  [Graeme Weatherill]
  * Adds 'sample' method to PMF class

  [Matteo Nastasi]
  * Packaging system improvement

  [Yen-Shin Chen]
  * Rupture: adds 'rupture_slip_direction' slot
  * Simple fault: Adds 'hypo_list' and 'slip_list' slot
  * Adds 'rcdpp' slot to DistanceContext object
  * ParametricProbabilisticRupture: adds 'rupture_slip_direction' slot and get_dppvalue, get_cdppvalue method
  * Implements near fault effect- directivity adaptation of Chiou & Youngs 2014

 -- Matteo Nastasi (GEM Foundation) <nastasi@openquake.org>  Wed, 23 Sep 2015 14:28:50 +0200

python-oq-hazardlib (0.14.0-0~precise01) precise; urgency=low

  [Matteo Nastasi, Daniele Viganò]
  * Add binary package support for both Ubuntu 12.04 (Precise)
    and Ubuntu 14.04 (Trusty)

  [Michele Simionato]
  * Introduced a compact representation of the GMFs as a single array

  [Graeme Weatherill]
  * Implements Dost et al (2004) Induced Seismicity GMPE
  * Implements Atkinson (2015) Induced Seismicity GMPE
  * Adds new tectonic region type "Induced" to constants

  [Graeme Weatherill]
  * Adds 'hypo_loc' slot to RuptureContext object
  * Implements Abrahamson et al. (2015) BC Hydro GMPE
  * Adds backarc term to the Site and SiteCollection object

  [Marco Pagani]
  * Fixes a bug in the calculation of the hanging wall term of the Abrahamson
    et al. (2014)

  [Yen-Shin Chen]
  * Simple fault: added a method to finds the index of the fault patch including the hypocentre.
  * Base surface: fixes mesh input in get_hypo_location method
  * Near fault: implementing the Chiou & Spudich(2014) direcitivty model, the methods needed in the model.

  [Yen-Shin Chen]
  * Simple fault: added a method to retrieve the vertexes of a patch given its index
  * Base surface: added a method to get a set of point representing a resampled top edge

 -- Matteo Nastasi (GEM Foundation) <nastasi@openquake.org>  Thu, 07 May 2015 09:34:15 +0200

python-oq-hazardlib (0.13.1-0) precise; urgency=low

  [Graeme Weatherill]
  * Fixes area hypocentral depth bug

 -- Matteo Nastasi (GEM Foundation) <nastasi@openquake.org>  Mon, 02 Mar 2015 09:40:47 +0100

python-oq-hazardlib (0.13.0-0) precise; urgency=low

  [Marco Pagani]
  * Implements Ask2014 GMPE

  [Graeme Weatherill]
  * Implements Rietbrock et al (2013) GMPE

  [Yen-Shin Chen]
  * enable to change the hypocentre location.

  [Marco Pagani]
  * Gridsource added

  [Michele Simionato]
  * Added a test sensitive to the underlying distance libraries

  [Marco Pagani]
  * Ry0 support

  [Graeme Weatherill]
  * Implements Bindi et al (2014) GMPE

  [Laurentiu Danciu]
  * Implements Cf2008 for Swiss GMPE

  [Graeme Weatherill]
  * Implements Cauzzi et al (2014) GMPE
  * Implements PEER adaptation of Chiou & Youngs 2014

 -- Matteo Nastasi (GEM Foundation) <nastasi@openquake.org>  Wed, 25 Feb 2015 16:04:03 +0100

python-oq-hazardlib (0.12.1-0) precise; urgency=low

  * consistency in version management between debian/ubuntu package and
    library from git sources

 -- Matteo Nastasi (GEM Foundation) <nastasi@openquake.org>  Thu, 18 Dec 2014 15:02:40 +0100

python-oq-hazardlib (0.12.0-0) precise; urgency=low

  * Bugs fixed in 0.12.0 release: http://goo.gl/GjbF2r
  * Adds "set_mfd" function to modify Evenly Discretized MFD
  * Implements Campbell & Bozorgnia (2014) NGA-West 2 GMPE
  * Now ParametricProbabilisticRupture is unpickled correctly
  * Magnitude scaling for subduction, Strasser et al. (2010)
  * Added some utilities which are useful when implementing hazard
    calculators in commonlib
  * results in terms of g
  * Implements the Bindi et al. (2011) GMPE (Cleaned up implementation from
    Francesco Martinelli, INGV: https://github.com/gem/oq-hazardlib/pull/254)
  * Added to each source the optional attributes trt_model_id, weight, seed
  * Modify get_fault_vertices_3d in simple_fault.py and the test
  * Introduced the max_distance concept in the GeographicObjects class
  * Ef2013ch
  * This is making sure that the current CY2008 is not modified Small fixes to
    documentation Small fixes to documentation update utils_swiss_gmpe CY2008
    added a new class _swiss.py, pep8 pass ZH2006 - added a new
    class - zh2006_swiss CY2008Swiss - p8p fixes
    CY2008Swiss - adjusted single_sigma, upgrade of swiss_utils.py to cover
    these adjustments CY2008 adjusted, without test ZH2006Swiss - intendation
    error fixed ZH2006Swiss - minor fix -OQ ready ZH2006Swiss - minor fix -OQ
    ready ZH2006Swiss - single station sigma adjusted -OQ ready CY2008Swiss
    test and tables clean -up CY2008 extended and adjusted GMPE for use in the
    new Swiss Hazard Model [2014] ZH2006Swiss copyrights update ZH2006Swiss
    pep8 fixes ZH2006Swiss - embeded single-station logic-tree no pep8
    ZH2006Swiss - embeded single-station logic-tree no pep8
  * Cy2008ch
  * Zh2006ch
  * Implements Convertito et al. (2012) GMPE
  * Modifications of the Cauzzi and Faccioli (2008) for the Swiss Hazard model
  * Reverted the merge of the branch CF2008
  * Implements Boore, Stewart, Seyhan and Atkinson (2014) NGA-West 2 GMPE
  * Defines Swiss AB2010 to update std dev definiton
  * Cf2008
  * Changed the API of the GmfComputer
  * Fixed a link in a comment
  * add rst file for chiou_youngs_2014 GMPE
  * AkB2010 extended and adjusted for use in the new Swiss Hazard model [2014]
  * added Bradley 2013 GMPE
  * Make sure that context objects are not changed inside 'get_mean_and_stddevs'
  * Initial implementation of Chiou & Youngs (2014) GMPE
  * Initial implementation of Megawati & Pan (2010) GMPE
  * Adding get_fault_vertexes_3d in hazardlib/geo/surface/simple_fault.py
  * added NZ specific McVerry et al 2006 GMPE for Asc, SInter, SSlab and Volc
  * Implements Fukushima & Tanaka (1990) GMPE for PGA
  * Extend rup context
  * added validation mechanism to ComplexFaultSurface
  * Added a class to extract the closest object
  * added class method to construct planar surfaces from corner points
  * Support for nonparametric sources and a bit of cleanup
  * Add tox.ini config for easy test running
  * Implement corrections for Si & Midorikawa 1999 GMPE
  * imt.from_string now returns a ValueError and can be used as a validator
  * Rx investigation
  * Made the GmfComputer more debuggable
  * Provide a meaningful error message when a correlation model is provided
    together with a GMPE without inter/intra stddevs
  * extend SiteContext to accept also sites coordinates (lons and lats)
  * Add "contributors" file
  * Add test run instructions to README
  * Separates correlation model from distance calculation
  * Add a debug flag to enable set -x in packager.sh
  * Changed the GmfComputer to work with several GSIMs at the time
  * Solved a long standing bug with inconsistent unpickling of the IMTs
  * Introduce a GmfComputer class calling gsim.make_context only once
  * Cleanup of the filtering and removed unused code
  * replaced repi with rjb in Boore et al. 1993 GMPE
  * fixed bug in as1997 and re-arranged data to let the bug showing up
  * fixed sadigh 1997 GMPE when mag > 8.5
  * Abrahamson and Silva 1997 GMPE
  * Garcia et al. 2005 GMPE
  * Fixes the Lin 2009
  * Campbell and Bozorgnia 2003 GMPE
  * Climent94
  * Implements comprehensive Akkar et al. (2014) GMPE set
  * Added a SiteCollection.indices property
  * Deprecation mechanism for GSIM classes
  * Fix branch var to be compliant within the new CI git plugin
  * Light weight site collection
  * Updates Copyright to 2014
  * Fixed sphinx build
  * Magnitude conversion equation in Atkinson & Boore 1995 GMPE
  * Replaced the method mfd.get_min_mag with a method mfd.get_min_max_mag
  * fix-frankel
  * Optimize disagg
  * Expand the result of calc.gmf.ground_motion_fields only if a nontrivial
    filtering function is passed
  * Ceus gmpes
  * Implements the Douglas et al. (2013) GMPE (Stochastic)
  * fixed doc
  * Add the Tavakoli and Pezeshk (2005) GMPE
  * Youngs et al. 1997 for NSHMP 2008 US model
  * Added a dictionary pmf_map
  * Zhao et al. 2006 for NSHMP 2008 US model
  * Atkinson and Boore 2003 GMPEs
  * geomatrix 1993 GMPE for subduction intraslab
  * somerville et al. 2001 GMPE
  * Implement Silva et al. 2002 GMPE
  * Implement Atkinson and Boore 2006 GMPE for 2008 US model
  * Frankel et al. 1996 GMPE
  * Toro et. al. 1997 GMPE as needed for the 2008 NSHMP-US model
  * Campbell 2003 GMPE for 2008 US hazard model
  * Add to the SiteCollection an array of site ids
  * Simplified SiteCollection.expand
  * We must not lose the traceback of exceptions
  * Added the method get_surface_vertexes
  * Remove 'time span' from stochastic event set and disaggregation calculators
  * Fixed a few links for Sphinx
  * Implement Non Parametric source and generalized hazard curve calculator
  * fixed bug with rupture and distance parameters definition
  * Added a __repr__ to source objects
  * Implemented count_ruptures method
  * Boore Atkinson 2011
  * Atkinson and Boore 1995 GMPE for Canada Model
  * Modifications to Youngs et al. 1997 GMPE for 2010 Western Canada Model
  * Berge-Thierry et al. 2003 GMPE
  * Implement Boore, Joyner and Fumal 1993 GMPE for 2010 Western Canada Model
  * Make Rx Distance calculation working properly with complex geometries
  * Atkinson and Boore 1995 GMPE
  * Implements the Boore, Joyner & Fumal (1997) GMPE
  * Moved the tests inside the package
  * IMT objects are now pickleable
  * Fixes header in Lin (2009) doc
  * Added the RotD50 horizontal component
  * Implements Lin (2009) GMPE for Active Shallow Faults in Taiwan
  * Fix rupture-sites distance filtering for point and area sources
  * Fix rupture distance filtering in Point and Area Source
  * better documentation for Akkar Bommer 2010 GMPE
  * Undo a false optimization in the SiteCollection.
  * Magniture-Area scaling relationship to mimic point ruptures
  * Implements GMPE of Pezeshk et al (2011) for Eastern North America
  * Create abstract classes to represent scaling relationships with
    uncertainties
  * Implements Campbell & Bozorgnia (2008) GMPE
  * Somerville et al. 2009 GMPE for Australia Hazard Model
  * Allen 2012 GMPE for Australia Hazard Model
  * Compute ground motion fields given the epsilons in input
  * Add __version__ to package init [r=matley] [f=*trivial]
  * CEUS 2011 magnitude scaling relationship [r=larsbutler]
  * Simple fault surface: better error messages for checking mesh dimensions
  * Pickeable sources

 -- Matteo Nastasi (GEM Foundation) <nastasi@openquake.org>  Wed, 10 Dec 2014 11:17:03 +0100

python-oq-hazardlib (0.11.0-0) precise; urgency=low

  * refactor algorithm for calculating planar surface coordinates (LP: #1190569)
  * Akkar et al2013
  * Add an .id attribute to Site objects (LP: #1184603)
  * Utils to get available Area/Magnitude Scaling relationships (LP: #1180421)
  * Added source and ruptures filtering to stochastic_event_set_poissonian
    (LP: #1178571)
  * Calculators report source_id on failure (LP: #1174207)
  * fixed bug in creation of complex fault surface crossing IDL (LP: #1176066)
  * fixed bug in get_orthographic_projection (LP: #1175545)
  * removed unneeded loop over sources in disaggregation calculator
    (LP: #1174692)
  * included amplification factor in Si&Midorikawa 1999 GMPE
  * Si and Midorikawa 1999
  * Add 'type' attr to MFD and source classes (LP: #1045711)
  * Restrict ComplexFaultSourceSurface to not pathological cases (LP: #1154024)
  * Rename CharacteristicSource to CharacteristicFaultSource
  * Characteristic source
  * Multi Surface
  * Fix for an obscure 'cascading union' use case in RectangularMesh
    (LP: #1133447)
  * Rect mesh enclosing poly bug
  * fixed unstable behaviour of method geodetic.intervals_between
  * Correction to the disaggregation equation (LP: #1116262)
  * fixed bug in calculation of faulting style correction term

 -- Matteo Nastasi (GEM Foundation) <nastasi@openquake.org>  Mon, 24 Jun 2013 16:01:28 +0200

python-oq-hazardlib (0.10.0-0) precise; urgency=low

  * Rename of the package and namespace refactoring

 -- Matteo Nastasi (GEM Foundation) <nastasi@openquake.org>  Sat, 09 Feb 2013 08:44:20 +0100

python-oq-hazardlib (0.9.1-1) precise; urgency=low

  * Upstream release

 -- Muharem Hrnjadovic <mh@foldr3.com>  Fri, 19 Oct 2012 09:13:25 +0200

python-oq-hazardlib (0.9-3) precise; urgency=low

  * Make sure the check_gsim.py module is included in the package

 -- Muharem Hrnjadovic <mh@foldr3.com>  Thu, 13 Sep 2012 09:25:39 +0200

python-oq-hazardlib (0.9-2) precise; urgency=low

  * switch architecture to "any" (due to C extension modules)

 -- Muharem Hrnjadovic <mh@foldr3.com>  Tue, 11 Sep 2012 12:12:34 +0200

python-oq-hazardlib (0.9-1) precise; urgency=low

  * Upstream release (LP: #1045213)

 -- Muharem Hrnjadovic <mh@foldr3.com>  Tue, 11 Sep 2012 08:26:10 +0200

python-oq-hazardlib (0.8-1) precise; urgency=low

  * Upstream release

 -- Muharem Hrnjadovic <mh@foldr3.com>  Thu, 19 Jul 2012 16:27:39 +0200<|MERGE_RESOLUTION|>--- conflicted
+++ resolved
@@ -3,15 +3,12 @@
    weighted mean of the epistemic uncertainty adjustment factor
   
   [Nick Ackerley]
-<<<<<<< HEAD
-  * Implemented Nath (2012) for anomalous interface subduction in the
+  * Give more feedback in error messages on validation.
+  * Implemented GMPE of Nath (2012) for anomalous interface subduction in the
     intraplate margin of the Shillong plateau in India.
-=======
-  * Implemented Gupta (2010) for Indo-Burmese intraslab subduction.
->>>>>>> a595ab28
   * Implemented GMPE of Sharma et al. (2009) for active shallow crust of
     Indian Himalayas.
-  * Give more feedback in error messages on validation.
+  * Implemented GMPE of Gupta (2010) for Indo-Burmese intraslab subduction.
 
   [Michele Simionato]
   * Added a .weight property to sources, as well as a .num_ruptures attribute
