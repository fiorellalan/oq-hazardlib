--- conflicted
+++ resolved
@@ -1,10 +1,7 @@
   [Nick Ackerley]
-<<<<<<< HEAD
   * Implemented Gupta (2010) for Indo-Burmese intraslab subduction.
-=======
   * Implemented GMPE of Sharma et al. (2009) for active shallow crust of
     Indian Himalayas.
->>>>>>> 1617ee4a
 
   [Michele Simionato]
   * Added a .weight property to sources, as well as a .num_ruptures attribute
